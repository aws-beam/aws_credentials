%% @doc This provider reads the credentials file for the amazon
%% CLI tools. <a href="https://docs.aws.amazon.com/cli/latest/userguide/cli-config-files.html">
%% This format is documented here</a> but an example might look
%% like:
%%
%% <pre>
%% [default]
%% aws_access_key_id=AKIAIOSFODNN7EXAMPLE
%% aws_secret_access_key=wJalrXUtnFEMI/K7MDENG/bPxRfiCYEXAMPLEKEY
%% </pre>
%%
%% Environment parameters:
%% <ul>
%%   <li> &lt;&lt;"credentials_path"&gt;&gt; - this is the path to the CLI configuration file.
%%   By default this is `~/.aws/credentials'</li>
%%   <li> &lt;&lt;"profile"&gt;&gt; - this is the desired profile to use in the credentials file.
%%   By default this is &lt;&lt;"default"&gt;&gt;</li>
%% </ul>
%% @end
-module(aws_credentials_file).
-behaviour(aws_credentials_provider).

-export([fetch/1]).

-spec fetch(aws_credentials_provider:options()) ->
        {error, any()} | {ok, aws_credentials:credentials(), 'infinity'}.
fetch(Options) ->
    FilePath = get_file_path(Options),
    ConfigPath = does_credentials_file_exist(FilePath, "config"),
    case does_credentials_file_exist(FilePath, "credentials") of
        {error, Error} ->
            {error, {credentials_file_does_not_exist, Error}};
        CredentialsPath ->
            CredFile = parse_credentials_file(CredentialsPath, Options),
            maybe_add_region(CredFile, ConfigPath, Options)
    end.

-spec does_credentials_file_exist(string(), string()) -> {error, any()} | string().
does_credentials_file_exist({error, _} = Error, _FileName) -> Error;
does_credentials_file_exist(Path, FileName) ->
    check_path_exists(Path ++ FileName).

-spec get_file_path(aws_credentials_provider:options()) -> {error, any()} | string().
get_file_path(Options) ->
  case maps:get(credential_path, Options, undefined) of
    undefined -> maybe_add_home("/.aws/");
    Path -> Path
  end.

-spec maybe_add_home(string()) -> string() | {error, any()}.
maybe_add_home(Path) ->
    case os:getenv("HOME") of
        false -> {error, could_not_get_home_directory_from_os_environment};
        Home -> Home ++ Path
    end.

-spec maybe_add_region(
        {error, any()} | {ok, aws_credentials:credentials(), 'infinity'},
        {error, any()} | string(),
        aws_credentials_provider:options()
      ) -> {ok, aws_credentials:credentials(), 'infinity'}.
maybe_add_region({error, _} = Error, _Config, _Options) -> Error;
maybe_add_region(Result, {error, _Error}, _Options) -> Result;
maybe_add_region({ok, Credentials, infinity}, ConfigPath, Options) ->
    case parse_config_file(ConfigPath, Options) of
        {ok, Config} ->
            {ok, maps:put(region, maps:get(<<"region">>, Config), Credentials), infinity};
        {error, _} ->
            {ok, Credentials, infinity}
    end.

-spec check_path_exists(string()) -> {error, 'file_not_found'} | string().
check_path_exists(Path) ->
    case filelib:is_regular(Path) of
      false -> {error, file_not_found};
      true -> Path
    end.

-spec parse_credentials_file(string(), aws_credentials_provider:options()) ->
        {error, any()} | {ok, aws_credentials:credentials(), 'infinity'}.
parse_credentials_file(Path, Options) ->
    {ok, F} = file:read_file(Path),
    {ok, Profiles} = eini:parse(F),
    Desired = maps:get(profile, Options, <<"default">>),

    case maps:get(Desired, Profiles, false) of
        false -> {error, {desired_profile_not_found, Desired}};
        Profile ->
<<<<<<< HEAD
            {ok, aws_credentials:make_map(?MODULE,
                                          maps:get(<<"aws_access_key_id">>, Profile),
                                          maps:get(<<"aws_secret_access_key">>, Profile)), infinity}
    end.

-spec parse_config_file(string(), aws_credentials_provider:options()) ->
        {error, any()} | {ok, aws_credentials:credentials()}.
parse_config_file(Path, Options) ->
    {ok, F} = file:read_file(Path),
    {ok, Profiles} = eini:parse(F),
    Desired = maps:get(profile, Options, <<"default">>),

    case maps:get(Desired, Profiles, false) of
        false -> {error, {desired_profile_not_found, Desired}};
        Profile -> {ok, Profile}
=======
            case maps:is_key(<<"aws_session_token">>, Profile) of
              true ->
                  {ok, aws_credentials:make_map(?MODULE,
                                              maps:get(<<"aws_access_key_id">>, Profile),
                                              maps:get(<<"aws_secret_access_key">>, Profile),
                                              maps:get(<<"aws_session_token">>, Profile)),
                   infinity};
              false ->
                {ok, aws_credentials:make_map(?MODULE,
                                              maps:get(<<"aws_access_key_id">>, Profile),
                                              maps:get(<<"aws_secret_access_key">>, Profile)),
                 infinity}
            end
>>>>>>> 662272a5
    end.<|MERGE_RESOLUTION|>--- conflicted
+++ resolved
@@ -86,23 +86,6 @@
     case maps:get(Desired, Profiles, false) of
         false -> {error, {desired_profile_not_found, Desired}};
         Profile ->
-<<<<<<< HEAD
-            {ok, aws_credentials:make_map(?MODULE,
-                                          maps:get(<<"aws_access_key_id">>, Profile),
-                                          maps:get(<<"aws_secret_access_key">>, Profile)), infinity}
-    end.
-
--spec parse_config_file(string(), aws_credentials_provider:options()) ->
-        {error, any()} | {ok, aws_credentials:credentials()}.
-parse_config_file(Path, Options) ->
-    {ok, F} = file:read_file(Path),
-    {ok, Profiles} = eini:parse(F),
-    Desired = maps:get(profile, Options, <<"default">>),
-
-    case maps:get(Desired, Profiles, false) of
-        false -> {error, {desired_profile_not_found, Desired}};
-        Profile -> {ok, Profile}
-=======
             case maps:is_key(<<"aws_session_token">>, Profile) of
               true ->
                   {ok, aws_credentials:make_map(?MODULE,
@@ -116,5 +99,16 @@
                                               maps:get(<<"aws_secret_access_key">>, Profile)),
                  infinity}
             end
->>>>>>> 662272a5
+    end.
+
+-spec parse_config_file(string(), aws_credentials_provider:options()) ->
+        {error, any()} | {ok, aws_credentials:credentials()}.
+parse_config_file(Path, Options) ->
+    {ok, F} = file:read_file(Path),
+    {ok, Profiles} = eini:parse(F),
+    Desired = maps:get(profile, Options, <<"default">>),
+
+    case maps:get(Desired, Profiles, false) of
+        false -> {error, {desired_profile_not_found, Desired}};
+        Profile -> {ok, Profile}
     end.